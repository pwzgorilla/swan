--- conflicted
+++ resolved
@@ -1,9 +1,5 @@
 {
-<<<<<<< HEAD
-  "appName": "foo.bar",
-=======
   "appName": "foobar.nginx",
->>>>>>> c1727989
   "appVersion": "version1",
   "cmd": null,
   "args": null,

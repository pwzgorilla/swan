package agent

import (
	"encoding/json"
	"errors"
	"fmt"
	"io"
	"net"
	"net/http"
	"net/url"
	"os"
	"time"

	log "github.com/Sirupsen/logrus"
	"github.com/gin-gonic/gin"

	"github.com/Dataman-Cloud/swan/agent/ipam"
	"github.com/Dataman-Cloud/swan/agent/janitor"
	"github.com/Dataman-Cloud/swan/agent/resolver"
	"github.com/Dataman-Cloud/swan/config"
	"github.com/Dataman-Cloud/swan/mole"
)

type Agent struct {
	config      *config.AgentConfig
	resolver    *resolver.Resolver
	janitor     *janitor.JanitorServer
	ipam        *ipam.IPAM
	clusterNode *mole.Agent
}

func New(cfg *config.AgentConfig) *Agent {
	agent := &Agent{
		config:   cfg,
		resolver: resolver.NewResolver(cfg.DNS, cfg.Janitor.AdvertiseIP),
		janitor:  janitor.NewJanitorServer(cfg.Janitor),
		ipam:     ipam.New(cfg.IPAM),
	}
	return agent
}

// IPAMSetIPPool called via CLI
func (agent *Agent) IPAMSetIPPool(start, end string) error {
	if !agent.config.IPAM.Enabled {
		return errors.New("agent ipam disabled")
	}

	if agent.ipam == nil {
		return errors.New("ipam not initilized yet")
	}

	if err := agent.ipam.StoreSetup(); err != nil {
		return err
	}

	pool := &ipam.IPPoolRange{
		IPStart: start,
		IPEnd:   end,
	}

	if err := pool.Valid(); err != nil {
		return err
	}

	if err := agent.ipam.SetIPPool(pool); err != nil {
		return err
	}

	os.Stdout.Write([]byte("OK\r\n"))
	return nil
}

func (agent *Agent) StartAndJoin() error {
	// detect healhty leader firstly
	addr, err := agent.detectLeaderAddr()
	if err != nil {
		return err
	}

	// sync all of dns & proxy records on start up
	if err := agent.syncFull(addr); err != nil {
		return fmt.Errorf("full sync manager's records error: %v", err)
	}

	// startup pong & resolver & janitor
	go func() {
		http.HandleFunc("/ping", func(w http.ResponseWriter, r *http.Request) {
			w.Write([]byte(`pong`))
		})

		if err := http.ListenAndServe(agent.config.Listen, nil); err != nil {
			log.Fatalln("httpd pong occurred fatal error:", err)
		}
	}()

<<<<<<< HEAD
	go func() {
		if err := agent.resolver.Start(); err != nil {
			log.Fatalln("resolver occurred fatal error:", err)
		}
	}()

	go func() {
		if err := agent.janitor.Start(); err != nil {
			log.Fatalln("janitor occurred fatal error:", err)
		}
	}()
=======
	if agent.config.DNS.Enabled {
		go func() {
			if err := agent.resolver.Start(); err != nil {
				log.Fatalln("resolver occured fatal error:", err)
			}
		}()
	}

	if agent.config.Janitor.Enabled {
		go func() {
			if err := agent.janitor.Start(); err != nil {
				log.Fatalln("janitor occured fatal error:", err)
			}
		}()
	}

	if agent.config.IPAM.Enabled {
		go func() {
			if err := agent.ipam.Serve(); err != nil {
				log.Fatalln("ipam occured fatal error:", err)
			}
		}()
	}
>>>>>>> 822a6288

	// serving protocol & Api with underlying mole
	var (
		delayMin = time.Second      // min retry delay 1s
		delayMax = time.Second * 60 // max retry delay 60s
		delay    = delayMin         // retry delay
	)
	for {
		err := agent.Join()
		if err != nil {
			log.Errorln("agent Join() error:", err)
			delay *= 2
			if delay > delayMax {
				delay = delayMax // reset delay to max
			}
			log.Warnln("agent ReJoin in", delay.String())
			time.Sleep(delay)
			continue
		}

		l := agent.NewListener()

		go func(l net.Listener) {
			err := agent.ServeProtocol()
			if err != nil {
				log.Errorln("agent ServeProtocol() error:", err)
				l.Close() // close the listener -> the ServeApi() return with error -> Rejoin triggered.
			}
		}(l)

		log.Println("agent Joined succeed, ready ...")
		delay = delayMin // reset dealy to min
		err = agent.ServeApi(l)
		if err != nil {
			log.Errorln("agent ServeApi() error:", err)
		}

		log.Warnln("agent Rejoin ...")
		time.Sleep(time.Second)
	}

	return nil
}

func (agent *Agent) Join() error {
	// detect healthy leader
	addr, err := agent.detectLeaderAddr()
	if err != nil {
		return err
	}
	masterURL, err := url.Parse(addr)
	if err != nil {
		return err
	}

	// setup & join
	agent.clusterNode = mole.NewAgent(&mole.Config{
		Role:   mole.RoleAgent,
		Master: masterURL,
	})

	return agent.clusterNode.Join()
}

func (agent *Agent) NewListener() net.Listener {
	return agent.clusterNode.NewListener()
}

func (agent *Agent) ServeProtocol() error {
	return agent.clusterNode.ServeProtocol()
}

func (agent *Agent) ServeApi(l net.Listener) error {
	log.Println("agent api in serving ...")

	httpd := &http.Server{
		Handler: agent.NewHTTPMux(),
	}
	return httpd.Serve(l)
}

func (agent *Agent) serveProxy(ctx *gin.Context) {
	var (
		r = ctx.Request
		w = ctx.Writer
	)

	hijacker, ok := w.(http.Hijacker)
	if !ok {
		w.WriteHeader(500)
		return
	}

	connMaster, _, err := hijacker.Hijack()
	if err != nil {
		w.WriteHeader(500)
		return
	}
	defer connMaster.Close()

	connBackend, err := agent.dialBackend()
	if err != nil {
		http.Error(w, err.Error(), 500)
		return
	}
	defer connBackend.Close()

	go func() {
		r.Write(connBackend)
	}()

	io.Copy(connMaster, connBackend)
}

func (agent *Agent) dialBackend() (net.Conn, error) {
	return net.Dial("unix", "/var/run/docker.sock")
}

func (agent *Agent) detectLeaderAddr() (string, error) {
	for _, addr := range agent.config.JoinAddrs {
		resp, err := http.Get("http://" + addr + "/v1/leader")
		if err != nil {
			log.Warnf("detect swan manager leader %s error %v", addr, err)
			continue
		}
		defer resp.Body.Close() // prevent fd leak

		var info struct {
			Leader string `json:"leader"`
		}
		if err := json.NewDecoder(resp.Body).Decode(&info); err != nil {
			log.Warnf("detect swan manager leader %s error %v", addr, err)
			continue
		}

		log.Infof("detect swan manager leader %s succeed", info.Leader)
		return "http://" + info.Leader, nil
	}

	return "", errors.New("all of swan manager unavailable")
}<|MERGE_RESOLUTION|>--- conflicted
+++ resolved
@@ -93,19 +93,6 @@
 		}
 	}()
 
-<<<<<<< HEAD
-	go func() {
-		if err := agent.resolver.Start(); err != nil {
-			log.Fatalln("resolver occurred fatal error:", err)
-		}
-	}()
-
-	go func() {
-		if err := agent.janitor.Start(); err != nil {
-			log.Fatalln("janitor occurred fatal error:", err)
-		}
-	}()
-=======
 	if agent.config.DNS.Enabled {
 		go func() {
 			if err := agent.resolver.Start(); err != nil {
@@ -129,7 +116,6 @@
 			}
 		}()
 	}
->>>>>>> 822a6288
 
 	// serving protocol & Api with underlying mole
 	var (

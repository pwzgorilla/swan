package agent

import (
	"bufio"
	"encoding/json"
	"errors"
	"fmt"
	"net/http"
	"strings"
	"time"

	"github.com/Dataman-Cloud/swan/src/config"
	eventbus "github.com/Dataman-Cloud/swan/src/event"
	"github.com/Dataman-Cloud/swan/src/janitor"
	"github.com/Dataman-Cloud/swan/src/nameserver"
	"github.com/Dataman-Cloud/swan/src/types"
	"github.com/Dataman-Cloud/swan/src/utils"
	"github.com/Dataman-Cloud/swan/src/utils/httpclient"

	"github.com/Sirupsen/logrus"
	"golang.org/x/net/context"
)

const REJOIN_BACKOFF = 3 * time.Second
const SSE_DATA_PREFIX = "data:"
const SSE_EVENT_PREFIX = "event:"
const SSE_BLANK_LINE = ""

// Agent struct
type Agent struct {
	Resolver   *nameserver.Resolver
	Janitor    *janitor.JanitorServer
	HTTPServer *HTTPServer
	Config     config.AgentConfig
	eventCh    chan *event
}

type event struct {
	name    string
	payload []byte
}

// New agent func
func New(agentConf config.AgentConfig) *Agent {
	agent := &Agent{
		Config:   agentConf,
		Resolver: nameserver.NewResolver(&agentConf.DNS),
		Janitor:  janitor.NewJanitorServer(&agentConf.Janitor),
		eventCh:  make(chan *event, 1024),
	}
	agent.HTTPServer = NewHTTPServer(agentConf.ListenAddr, agent)
	return agent
}

// StartAndJoin func
func (agent *Agent) StartAndJoin() error {
	errCh := make(chan error)

	go func() {
		err := agent.Resolver.Start()
		if err != nil {
			errCh <- err
		}
		logrus.Warnln("resolver quit, error:", err)
	}()

	go func() {
		err := agent.Janitor.Start()
		if err != nil {
			errCh <- err
		}
		logrus.Warnln("janitor quit, error:", err)
	}()

	go func() {
		err := agent.HTTPServer.Start()
		if err != nil {
			errCh <- err
		}
		logrus.Warnln("http server quit, error:", err)
	}()

	go agent.watchEvents()
	go agent.dispatchEvents()

	return <-errCh
}

// watchEvents establish a connection to swan master's stream events endpoint
// and broadcast received events
func (agent *Agent) watchEvents() {
	for {
		leaderAddr, err := agent.detectManagerLeader()
		if err != nil {
			logrus.Errorf("detect manager leader got error: %v, retry ...", err)
			time.Sleep(REJOIN_BACKOFF)
			continue
		}
		logrus.Printf("detected manager addr %s, listening on events ...", leaderAddr)

		err = agent.watchManagerEvents(leaderAddr)
		if err != nil {
			logrus.Errorf("watch manager events got error: %v, retry ...", err)
			time.Sleep(REJOIN_BACKOFF)
		}
	}
}

// dispatchEvents dispatch received events to dns & proxy goroutines
func (agent *Agent) dispatchEvents() {
	// send proxy info to dns proxy listener
	agent.Resolver.EmitChange(&nameserver.RecordChangeEvent{
		Change: "add",
		Record: nameserver.Record{
			Type:    nameserver.A,
			Ip:      agent.Config.Janitor.AdvertiseIP,
			IsProxy: true,
		},
	})

	for event := range agent.eventCh {
		var taskInfoEvent types.TaskInfoEvent
		err := json.Unmarshal(event.payload, &taskInfoEvent)
		if err != nil {
			logrus.Errorf("unmarshal taskInfoEvent go error: %s", err.Error())
			continue
		}

		if taskInfoEvent.GatewayEnabled {
<<<<<<< HEAD
			agent.Janitor.EmitChange(janitorTargetChangeEventFromTaskInfoEvent(
				userEvent.Name, &taskInfoEvent))
=======
			agent.Janitor.EventChan <- janitorTargetChangeEventFromTaskInfoEvent(
				event.name, &taskInfoEvent)
>>>>>>> 952cc070
		}

		// Resolver only recongnize these two events
		if event.name == eventbus.EventTypeTaskHealthy ||
			event.name == eventbus.EventTypeTaskUnhealthy {
			agent.Resolver.EmitChange(recordChangeEventFromTaskInfoEvent(
				event.name, &taskInfoEvent))
		}
	}
}

// todo
func (agent *Agent) detectManagerLeader() (leaderAddr string, err error) {
	for _, managerAddr := range agent.Config.JoinAddrs {
		nodeRegistrationPath := managerAddr + "/ping"
		_, err := httpclient.NewDefaultClient().GET(context.TODO(), nodeRegistrationPath, nil, nil)
		if err != nil {
			logrus.Infof("register to %s got error: %s", nodeRegistrationPath, err.Error())
			continue
		}

		return managerAddr, nil
	}

	return "", errors.New("try join all managers are failed")
}

func (agent *Agent) watchManagerEvents(leaderAddr string) error {
	eventsDoesMatter := []string{
		eventbus.EventTypeTaskUnhealthy,
		eventbus.EventTypeTaskHealthy,
		eventbus.EventTypeTaskWeightChange,
	}

	eventsPath := fmt.Sprintf("http://%s/events?catchUp=true", leaderAddr)
	resp, err := http.Get(eventsPath)
	if err != nil {
		return err
	}
	defer resp.Body.Close()

	reader := bufio.NewReader(resp.Body)
	for {
		line, err := reader.ReadString('\n')
		if err != nil {
			return err
		}

		// skip blank line
		if line == SSE_BLANK_LINE {
			continue
		}

		if strings.HasPrefix(line, SSE_EVENT_PREFIX) {
			eventType := strings.TrimSpace(line[len(SSE_EVENT_PREFIX):len(line)])
			if !utils.SliceContains(eventsDoesMatter, eventType) {
				continue
			}

			// read next line of stream
			line, err := reader.ReadString('\n')
			if err != nil {
				return err
			}
			// if line is not data section
			if !strings.HasPrefix(line, SSE_DATA_PREFIX) {
				continue
			}

			agent.eventCh <- &event{
				name:    eventType,
				payload: []byte(line[len(SSE_DATA_PREFIX):len(line)]),
			}
		}
	}
}

func recordChangeEventFromTaskInfoEvent(eventType string, taskInfoEvent *types.TaskInfoEvent) *nameserver.RecordChangeEvent {
	resolverEvent := &nameserver.RecordChangeEvent{}
	if eventType == eventbus.EventTypeTaskHealthy {
		resolverEvent.Change = "add"
	} else {
		resolverEvent.Change = "del"
	}

	// port & type
	if taskInfoEvent.Mode == "replicates" {
		resolverEvent.Type = nameserver.SRV ^ nameserver.A
		resolverEvent.Port = fmt.Sprintf("%d", taskInfoEvent.Port)
	} else {
		resolverEvent.Type = nameserver.A
	}
	// the rest
	resolverEvent.Cluster = taskInfoEvent.ClusterID
	resolverEvent.RunAs = taskInfoEvent.RunAs
	resolverEvent.AppName = taskInfoEvent.AppName
	resolverEvent.InsName = taskInfoEvent.InsName
	resolverEvent.SlotID = fmt.Sprintf("%d", taskInfoEvent.SlotIndex)
	resolverEvent.Ip = taskInfoEvent.IP
	resolverEvent.Weight = taskInfoEvent.Weight

	return resolverEvent
}

func janitorTargetChangeEventFromTaskInfoEvent(eventType string,
	taskInfoEvent *types.TaskInfoEvent) *janitor.TargetChangeEvent {

	janitorEvent := &janitor.TargetChangeEvent{}
	switch eventType {
	case eventbus.EventTypeTaskHealthy:
		janitorEvent.Change = "add"
	case eventbus.EventTypeTaskUnhealthy:
		janitorEvent.Change = "del"
	case eventbus.EventTypeTaskWeightChange:
		janitorEvent.Change = "change"
	default:
		return nil
	}

	janitorEvent.TaskIP = taskInfoEvent.IP
	janitorEvent.TaskPort = taskInfoEvent.Port
	janitorEvent.AppID = taskInfoEvent.AppID
	janitorEvent.PortName = taskInfoEvent.PortName
	janitorEvent.Weight = taskInfoEvent.Weight
	janitorEvent.TaskID = strings.ToLower(taskInfoEvent.TaskID)
	janitorEvent.AppVersion = taskInfoEvent.AppVersion
	janitorEvent.VersionID = taskInfoEvent.VersionID
	return janitorEvent
}<|MERGE_RESOLUTION|>--- conflicted
+++ resolved
@@ -127,13 +127,8 @@
 		}
 
 		if taskInfoEvent.GatewayEnabled {
-<<<<<<< HEAD
 			agent.Janitor.EmitChange(janitorTargetChangeEventFromTaskInfoEvent(
-				userEvent.Name, &taskInfoEvent))
-=======
-			agent.Janitor.EventChan <- janitorTargetChangeEventFromTaskInfoEvent(
-				event.name, &taskInfoEvent)
->>>>>>> 952cc070
+				event.name, &taskInfoEvent))
 		}
 
 		// Resolver only recongnize these two events
